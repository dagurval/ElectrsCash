[package]
<<<<<<< HEAD
name = "electrscash"
version = "1.0.0"
authors = ["Roman Zeyde <me@romanzey.de>", "Bitcoin Unlimited developers <info@bitcoinunlimited.info"]
description = "An efficient implementation of Electrum Server"
=======
name = "electrs"
version = "0.8.2"
authors = ["Roman Zeyde <me@romanzey.de>"]
description = "An efficient re-implementation of Electrum Server in Rust"
>>>>>>> 44adde46
license = "MIT"
homepage = "https://github.com/BitcoinUnlimited/ElectrsCash"
repository = "https://github.com/BitcoinUnlimited/ElectrsCash"
keywords = ["bitcoin", "cash", "electrum", "server", "index"]
documentation = "https://docs.rs/electrscash/"
readme = "README.md"
edition = "2018"
build = "build.rs"
<<<<<<< HEAD
=======

[package.metadata.configure_me]
spec = "config_spec.toml"

[profile.release]
lto = true
>>>>>>> 44adde46

[features]
latest_rust = []  # use latest Rust features (otherwise, support Rust 1.34)

[dependencies]
base64 = "0.10"
bincode = "1.0"
<<<<<<< HEAD
bitcoin = { version = "0.18", features = ["use-serde"] }
bitcoin_hashes = "0.3"
=======
bitcoin = { version = "0.21", features = ["use-serde"] }
bitcoin_hashes = "0.7.1"
>>>>>>> 44adde46
configure_me = "0.3.3"
crossbeam-channel = "0.3"
dirs = "1.0"
error-chain = "0.12"
glob = "0.3"
hex = "0.3"
libc = "0.2"
log = "0.4"
lru = "0.1"
num_cpus = "1.0"
page_size = "0.4"
prometheus = "0.5"
rocksdb = "= 0.12.2"	# due to https://github.com/romanz/electrs/issues/193
rust-crypto = "0.2"
serde = "1.0"
serde_derive = "1.0"
serde_json = "1.0"
signal-hook = "0.1"
stderrlog = "0.4.1"
sysconf = ">=0.3.4"
time = "0.1"
tiny_http = "0.6"
<<<<<<< HEAD
cashaccount-sys = ">=0.1"
scopeguard = "1.0"
c_fixed_string = "0.2"

[build-dependencies]
configure_me_codegen = "0.3.5"
=======

[build-dependencies]
configure_me_codegen = "0.3.12"
>>>>>>> 44adde46
<|MERGE_RESOLUTION|>--- conflicted
+++ resolved
@@ -1,15 +1,8 @@
 [package]
-<<<<<<< HEAD
 name = "electrscash"
 version = "1.0.0"
 authors = ["Roman Zeyde <me@romanzey.de>", "Bitcoin Unlimited developers <info@bitcoinunlimited.info"]
 description = "An efficient implementation of Electrum Server"
-=======
-name = "electrs"
-version = "0.8.2"
-authors = ["Roman Zeyde <me@romanzey.de>"]
-description = "An efficient re-implementation of Electrum Server in Rust"
->>>>>>> 44adde46
 license = "MIT"
 homepage = "https://github.com/BitcoinUnlimited/ElectrsCash"
 repository = "https://github.com/BitcoinUnlimited/ElectrsCash"
@@ -18,15 +11,9 @@
 readme = "README.md"
 edition = "2018"
 build = "build.rs"
-<<<<<<< HEAD
-=======
 
 [package.metadata.configure_me]
 spec = "config_spec.toml"
-
-[profile.release]
-lto = true
->>>>>>> 44adde46
 
 [features]
 latest_rust = []  # use latest Rust features (otherwise, support Rust 1.34)
@@ -34,13 +21,8 @@
 [dependencies]
 base64 = "0.10"
 bincode = "1.0"
-<<<<<<< HEAD
-bitcoin = { version = "0.18", features = ["use-serde"] }
-bitcoin_hashes = "0.3"
-=======
 bitcoin = { version = "0.21", features = ["use-serde"] }
 bitcoin_hashes = "0.7.1"
->>>>>>> 44adde46
 configure_me = "0.3.3"
 crossbeam-channel = "0.3"
 dirs = "1.0"
@@ -63,15 +45,9 @@
 sysconf = ">=0.3.4"
 time = "0.1"
 tiny_http = "0.6"
-<<<<<<< HEAD
 cashaccount-sys = ">=0.1"
 scopeguard = "1.0"
 c_fixed_string = "0.2"
 
 [build-dependencies]
-configure_me_codegen = "0.3.5"
-=======
-
-[build-dependencies]
-configure_me_codegen = "0.3.12"
->>>>>>> 44adde46
+configure_me_codegen = "0.3.12"